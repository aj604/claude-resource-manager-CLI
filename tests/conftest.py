"""Shared pytest fixtures for Claude Resource Manager tests."""

# Make SecurityError available globally for tests via builtins
# This allows tests to use SecurityError without explicit import
import builtins
from pathlib import Path
from typing import Any, Dict, List
from unittest.mock import AsyncMock, Mock

import pytest

from claude_resource_manager.utils.security import SecurityError as _SecurityError

builtins.SecurityError = _SecurityError


@pytest.fixture
def sample_resource_data() -> Dict[str, Any]:
    """Sample resource data for testing."""
    return {
        "id": "architect",
        "type": "agent",
        "name": "Architect",
        "description": "System architecture design specialist",
        "summary": "Designs scalable system architectures",
        "version": "v1.0.0",
        "author": "Test Author",
        "file_type": ".md",
        "source": {
            "repo": "test-repo",
            "path": "agents/architect.md",
            "url": "https://raw.githubusercontent.com/test/repo/main/agents/architect.md",
        },
        "install_path": "~/.claude/agents/architect.md",
        "metadata": {
            "tools": ["Read", "Write", "Edit"],
            "model": "opus",
            "tags": ["architecture", "design", "system"],
        },
    }


@pytest.fixture
def sample_resource(sample_resource_data: Dict[str, Any]) -> Dict[str, Any]:
    """Alias for sample_resource_data for backward compatibility."""
    return sample_resource_data


@pytest.fixture
def sample_dependency_data() -> Dict[str, Any]:
    """Sample dependency data for testing."""
    return {
        "required": ["security-reviewer", "code-archaeologist"],
        "recommended": ["test-generator"],
    }


@pytest.fixture
def sample_resource_with_deps(sample_resource_data: Dict[str, Any]) -> Dict[str, Any]:
    """Sample resource with dependencies."""
    data = sample_resource_data.copy()
    data["dependencies"] = {
        "required": ["security-reviewer"],
        "recommended": ["test-generator"],
    }
    return data


@pytest.fixture
def sample_catalog_index() -> Dict[str, Any]:
    """Sample catalog index data."""
    return {
        "total": 331,
        "types": {
            "agent": {"count": 181, "description": "AI specialists"},
            "command": {"count": 18, "description": "Slash commands"},
            "hook": {"count": 64, "description": "Lifecycle hooks"},
            "template": {"count": 16, "description": "Project templates"},
            "mcp": {"count": 52, "description": "MCP integrations"},
        },
    }


@pytest.fixture
def mock_catalog_331_resources() -> List[Dict[str, Any]]:
    """Mock catalog with 331 resources for performance testing."""
    resources = []

    # Create 181 agents
    for i in range(181):
        resources.append(
            {
                "id": f"agent-{i:03d}",
                "type": "agent",
                "name": f"Agent {i}",
                "description": f"Test agent {i}",
                "version": "v1.0.0",
            }
        )

    # Create 52 MCPs
    for i in range(52):
        resources.append(
            {
                "id": f"mcp-{i:03d}",
                "type": "mcp",
                "name": f"MCP {i}",
                "description": f"Test MCP {i}",
                "version": "v1.0.0",
            }
        )

    # Create 64 hooks
    for i in range(64):
        resources.append(
            {
                "id": f"hook-{i:03d}",
                "type": "hook",
                "name": f"Hook {i}",
                "description": f"Test hook {i}",
                "version": "v1.0.0",
            }
        )

    # Create 18 commands
    for i in range(18):
        resources.append(
            {
                "id": f"command-{i:03d}",
                "type": "command",
                "name": f"Command {i}",
                "description": f"Test command {i}",
                "version": "v1.0.0",
            }
        )

    # Create 16 templates
    for i in range(16):
        resources.append(
            {
                "id": f"template-{i:03d}",
                "type": "template",
                "name": f"Template {i}",
                "description": f"Test template {i}",
                "version": "v1.0.0",
            }
        )

    return resources


@pytest.fixture
def temp_catalog_dir(tmp_path: Path) -> Path:
    """Create temporary catalog directory structure."""
    catalog_dir = tmp_path / "catalog"
    catalog_dir.mkdir()

    # Create type directories (both singular and plural for compatibility)
    for resource_type in [
        "agents",
        "commands",
        "hooks",
        "templates",
        "mcps",
        "agent",
        "command",
        "hook",
        "template",
        "mcp",
    ]:
        (catalog_dir / resource_type).mkdir()

    return catalog_dir


@pytest.fixture
def mock_httpx_client() -> AsyncMock:
    """Mock httpx AsyncClient for testing downloads."""
    # Create response mock with proper attributes
    response = Mock()
    response.status_code = 200
    response.content = b"# Test Resource\nMock content"
    response.raise_for_status = Mock()

    # Create client mock that works with async context manager
    client = AsyncMock()
    client.get = AsyncMock(return_value=response)
    client.__aenter__ = AsyncMock(return_value=client)
    client.__aexit__ = AsyncMock(return_value=None)
    return client


@pytest.fixture
def temp_install_dir(tmp_path: Path) -> Path:
    """Create temporary installation directory (~/.claude)."""
    install_dir = tmp_path / ".claude"
    install_dir.mkdir()

    for resource_type in ["agents", "commands", "hooks", "templates", "mcps"]:
        (install_dir / resource_type).mkdir()

    return install_dir


@pytest.fixture
def yaml_bomb_content() -> str:
    """YAML bomb for security testing - deeply nested structure."""
    return """
a: &a ["lol", "lol", "lol", "lol", "lol", "lol", "lol", "lol", "lol"]
b: &b [*a, *a, *a, *a, *a, *a, *a, *a, *a]
c: &c [*b, *b, *b, *b, *b, *b, *b, *b, *b]
d: &d [*c, *c, *c, *c, *c, *c, *c, *c, *c]
e: &e [*d, *d, *d, *d, *d, *d, *d, *d, *d]
f: &f [*e, *e, *e, *e, *e, *e, *e, *e, *e]
"""


@pytest.fixture
def path_traversal_attempts() -> List[str]:
    """Common path traversal attack vectors."""
    return [
        "../../../etc/passwd",
        "..\\..\\..\\windows\\system32\\config\\sam",
        "../../.ssh/id_rsa",
        "./../../../root/.bashrc",
        "....//....//....//etc/passwd",
        "%2e%2e%2f%2e%2e%2f%2e%2e%2fetc%2fpasswd",  # URL encoded
        "..%252f..%252f..%252fetc%252fpasswd",  # Double URL encoded
        "\x00/etc/passwd",  # Null byte injection
    ]


@pytest.fixture
def unsafe_urls() -> List[str]:
    """Unsafe URLs for security testing."""
    return [
        "http://evil.com/malware.sh",  # HTTP instead of HTTPS
        "https://evil.com/malware.sh",  # Untrusted domain
        "file:///etc/passwd",  # File scheme
        "ftp://ftp.evil.com/",  # FTP scheme
        "http://127.0.0.1:8000/",  # Localhost
        "https://192.168.1.1/",  # Private IP
        "javascript:alert('XSS')",  # JavaScript scheme
    ]


@pytest.fixture
def safe_github_urls() -> List[str]:
    """Safe GitHub raw URLs for testing."""
    return [
        "https://raw.githubusercontent.com/org/repo/main/file.md",
        "https://raw.githubusercontent.com/user/project/master/resource.yaml",
        "https://raw.githubusercontent.com/test/test/v1.0.0/agent.md",
    ]


# TUI-specific fixtures (with aliases for backward compatibility)
@pytest.fixture
def mock_catalog_loader():
    """Mock CatalogLoader for TUI tests."""
    loader = Mock()
    loader.load_index = AsyncMock(return_value={
        "total": 331,
        "types": {
            "agent": {"count": 181, "description": "AI specialists"},
            "command": {"count": 18, "description": "Slash commands"},
            "hook": {"count": 64, "description": "Lifecycle hooks"},
            "template": {"count": 16, "description": "Project templates"},
            "mcp": {"count": 52, "description": "MCP integrations"},
        },
    })
    loader.load_resources = AsyncMock(return_value=[
        {
            "id": "architect",
            "type": "agent",
            "name": "Architect",
            "description": "System architecture design specialist",
            "summary": "Designs scalable system architectures",
            "version": "v1.0.0",
            "author": "Test Author",
            "file_type": ".md",
            "install_path": "~/.claude/agents/architect.md",
        },
    ])
    return loader


@pytest.fixture
def mock_search_engine():
    """Mock SearchEngine for TUI tests."""
    engine = Mock()
    engine.search = Mock(return_value=[
        {
            "id": "architect",
            "type": "agent",
            "name": "Architect",
            "description": "System architecture design specialist",
            "summary": "Designs scalable system architectures",
            "version": "v1.0.0",
            "score": 95,
        },
    ])
    engine.search_smart = Mock(return_value=[
        {
            "id": "architect",
            "type": "agent",
            "name": "Architect",
            "description": "System architecture design specialist",
            "summary": "Designs scalable system architectures",
            "version": "v1.0.0",
            "score": 95,
        },
    ])
    return engine


@pytest.fixture
def mock_dependency_resolver():
    """Mock DependencyResolver for TUI tests."""
    resolver = Mock()
    resolver.resolve = Mock(return_value={
        "root": "architect",
        "required": ["security-reviewer", "code-archaeologist"],
        "recommended": ["test-generator"],
        "install_order": ["security-reviewer", "code-archaeologist", "architect"],
        "total_size": 1024 * 15,
    })
    resolver.check_circular = Mock(return_value=None)
    return resolver


@pytest.fixture
def mock_installer():
    """Mock Installer for TUI tests."""
    installer = AsyncMock()
    installer.install = AsyncMock(return_value={
        "success": True,
        "installed": ["code-archaeologist", "security-reviewer", "architect"],
        "failed": [],
        "skipped": [],
    })
    installer.download_resource = AsyncMock(return_value=b"# Test Resource\nMock content")
    return installer


@pytest.fixture
def sample_resources_list():
    """List of sample resources for browser testing."""
    return [
        {
            "id": "architect",
            "type": "agent",
            "name": "Architect",
            "description": "System architecture design specialist",
            "version": "v1.0.0",
        },
        {
            "id": "security-reviewer",
            "type": "agent",
            "name": "Security Reviewer",
            "description": "Security audit specialist",
            "version": "v1.0.0",
        },
        {
<<<<<<< HEAD
            "id": "test-master",
            "type": "agent",
            "name": "Test Master",
            "description": "Testing and quality assurance specialist",
            "version": "v1.0.0",
        },
        {
            "id": "code-reviewer",
            "type": "agent",
            "name": "Code Reviewer",
            "description": "Code review and best practices specialist",
            "version": "v1.0.0",
        },
        {
            "id": "doc-writer",
            "type": "agent",
            "name": "Documentation Writer",
            "description": "Technical documentation specialist",
            "version": "v1.0.0",
        },
        {
            "id": "slash-commit",
            "type": "command",
            "name": "/commit",
            "description": "Create a git commit with AI-generated message",
=======
            "id": "test-generator",
            "type": "agent",
            "name": "Test Generator",
            "description": "Generates comprehensive test suites",
            "version": "v1.0.0",
        },
        {
            "id": "git-commit",
            "type": "command",
            "name": "Git Commit",
            "description": "Creates semantic git commits",
>>>>>>> 21a393d8
            "version": "v1.0.0",
        },
    ]


@pytest.fixture
def sample_resource():
    """Single sample resource with full metadata for testing."""
    return {
        "id": "architect",
        "type": "agent",
        "name": "Architect",
        "description": "System architecture design specialist",
        "version": "v1.0.0",
        "metadata": {
            "tools": ["Read", "Write", "Edit"],
            "model": "opus",
        },
        "dependencies": {
            "required": ["security-reviewer"],
            "recommended": ["test-generator"],
        },
    }


@pytest.fixture
def dependency_tree_data():
    """Sample dependency tree data."""
    return {
        "root": "architect",
        "required": ["security-reviewer", "code-archaeologist"],
        "recommended": ["test-generator"],
        "install_order": ["code-archaeologist", "security-reviewer", "architect"],
        "total_size": 1024 * 20,
        "tree": {
            "architect": {
                "required": ["security-reviewer"],
                "recommended": ["test-generator"],
            },
            "security-reviewer": {
                "required": ["code-archaeologist"],
                "recommended": [],
            },
        },
    }<|MERGE_RESOLUTION|>--- conflicted
+++ resolved
@@ -362,7 +362,6 @@
             "version": "v1.0.0",
         },
         {
-<<<<<<< HEAD
             "id": "test-master",
             "type": "agent",
             "name": "Test Master",
@@ -388,19 +387,6 @@
             "type": "command",
             "name": "/commit",
             "description": "Create a git commit with AI-generated message",
-=======
-            "id": "test-generator",
-            "type": "agent",
-            "name": "Test Generator",
-            "description": "Generates comprehensive test suites",
-            "version": "v1.0.0",
-        },
-        {
-            "id": "git-commit",
-            "type": "command",
-            "name": "Git Commit",
-            "description": "Creates semantic git commits",
->>>>>>> 21a393d8
             "version": "v1.0.0",
         },
     ]
